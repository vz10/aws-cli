--- conflicted
+++ resolved
@@ -136,10 +136,7 @@
         pass
     return linux_distribution
 
-<<<<<<< HEAD
-=======
-
->>>>>>> 7aa414d7
+
 def _set_user_agent_for_session(session):
     session.user_agent_name = 'aws-cli'
     session.user_agent_version = __version__
