import errno
import os
import platform
import sys
import subprocess
import re

from configparser import RawConfigParser
from io import StringIO
from urllib.parse import urlsplit

from datetime import datetime
from dateutil.tz import tzutc
from dateutil.relativedelta import relativedelta
from botocore.utils import parse_timestamp

<<<<<<< HEAD
=======
from awscli.compat import is_windows, urlparse, RawConfigParser, StringIO
>>>>>>> fda837cd
from awscli.customizations import utils as cli_utils
from awscli.customizations.commands import BasicCommand
from awscli.utils import original_ld_library_path
from awscli.customizations.utils import uni_print


def get_relative_expiration_time(remaining):
    values = []
    prev_non_zero_attr = False
    for attr in ["years", "months", "days", "hours", "minutes"]:
        value = getattr(remaining, attr)
        if value > 0:
            if prev_non_zero_attr:
                values.append("and")
            values.append(str(value))
            values.append(attr[:-1] if value == 1 else attr)
        if prev_non_zero_attr:
            break
        prev_non_zero_attr = value > 0

    message = " ".join(values)
    return message


class BaseLogin:
    _TOOL_NOT_FOUND_MESSAGE = '%s was not found. Please verify installation.'

    def __init__(self, auth_token, expiration, repository_endpoint,
                 domain, repository, subprocess_utils, namespace=None):
        self.auth_token = auth_token
        self.expiration = expiration
        self.repository_endpoint = repository_endpoint
        self.domain = domain
        self.repository = repository
        self.subprocess_utils = subprocess_utils
        self.namespace = namespace

    def login(self, dry_run=False):
        raise NotImplementedError('login()')

    def _dry_run_commands(self, tool, commands):
        for command in commands:
            sys.stdout.write(' '.join(command))
            sys.stdout.write(os.linesep)
            sys.stdout.write(os.linesep)

    def _write_success_message(self, tool):
        # add extra 30 seconds make expiration more reasonable
        # for some corner case
        # e.g. 11 hours 59 minutes 31 seconds should output --> 12 hours.
        remaining = relativedelta(
            self.expiration, datetime.now(tzutc())) + relativedelta(seconds=30)
        expiration_message = get_relative_expiration_time(remaining)

        sys.stdout.write('Successfully configured {} to use '
                         'AWS CodeArtifact repository {} '
                         .format(tool, self.repository_endpoint))
        sys.stdout.write(os.linesep)
        sys.stdout.write('Login expires in {} at {}'.format(
            expiration_message, self.expiration))
        sys.stdout.write(os.linesep)

    def _run_commands(self, tool, commands, dry_run=False):
        if dry_run:
            self._dry_run_commands(tool, commands)
            return

        for command in commands:
            try:
                with original_ld_library_path():
                    self.subprocess_utils.run(
                        command,
                        capture_output=True,
                        check=True
                    )
            except OSError as ex:
                if ex.errno == errno.ENOENT:
                    raise ValueError(
                        self._TOOL_NOT_FOUND_MESSAGE % tool
                    )
                raise ex

        self._write_success_message(tool)

    @classmethod
    def get_commands(cls, endpoint, auth_token, **kwargs):
        raise NotImplementedError('get_commands()')


class NuGetBaseLogin(BaseLogin):
    _NUGET_INDEX_URL_FMT = '{endpoint}v3/index.json'

    # When adding new sources we can specify that we added the source to the
    # user level NuGet.Config file. However, when updating an existing source
    # we cannot be specific about which level NuGet.Config file was updated
    # because it is possible that the existing source was not in the user
    # level NuGet.Config. The source listing command returns all configured
    # sources from all NuGet.Config levels. The update command updates the
    # source in whichever NuGet.Config file the source was found.
    _SOURCE_ADDED_MESSAGE = 'Added source %s to the user level NuGet.Config\n'
    _SOURCE_UPDATED_MESSAGE = 'Updated source %s in the NuGet.Config\n'

    def login(self, dry_run=False):
        try:
            source_to_url_dict = self._get_source_to_url_dict()
        except OSError as ex:
            if ex.errno == errno.ENOENT:
                raise ValueError(
                    self._TOOL_NOT_FOUND_MESSAGE % self._get_tool_name()
                )
            raise ex

        nuget_index_url = self._NUGET_INDEX_URL_FMT.format(
            endpoint=self.repository_endpoint
        )
        source_name, already_exists = self._get_source_name(
            nuget_index_url, source_to_url_dict
        )

        if already_exists:
            command = self._get_configure_command(
                'update', nuget_index_url, source_name
            )
            source_configured_message = self._SOURCE_UPDATED_MESSAGE
        else:
            command = self._get_configure_command('add', nuget_index_url, source_name)
            source_configured_message = self._SOURCE_ADDED_MESSAGE

        if dry_run:
            dry_run_command = ' '.join([str(cd) for cd in command])
            uni_print(dry_run_command)
            uni_print('\n')
            return

        try:
            with original_ld_library_path():
                self.subprocess_utils.check_output(
                    command,
                    stderr=self.subprocess_utils.PIPE
                )
        except subprocess.CalledProcessError as e:
            uni_print('Failed to update the NuGet.Config\n')
            raise e

        uni_print(source_configured_message % source_name)
        self._write_success_message('nuget')

    def _get_source_to_url_dict(self):
        # The response from listing sources takes the following form:
        #
        # Registered Sources:
        #   1.  Source Name 1 [Enabled]
        #       https://source1.com/index.json
        #   2.  Source Name 2 [Disabled]
        #       https://source2.com/index.json
        # ...
        #   100. Source Name 100
        #       https://source100.com/index.json

       # Or it can be (blank line after Registered Sources:)

       # Registered Sources:

       #   1.  Source Name 1 [Enabled]
       #       https://source1.com/index.json
       #   2.  Source Name 2 [Disabled]
       #       https://source2.com/index.json
       # ...
       #   100. Source Name 100
       #       https://source100.com/index.json

<<<<<<< HEAD
        with original_ld_library_path():
            response = self.subprocess_utils.check_output(
                ['nuget', 'sources', 'list', '-format', 'detailed'],
                stderr=self.subprocess_utils.PIPE
            )
=======
        response = self.subprocess_utils.check_output(
            self._get_list_command(),
            stderr=self.subprocess_utils.PIPE
        )
>>>>>>> fda837cd

        lines = response.decode("utf-8").splitlines()
        lines = [line for line in lines if line.strip() != '']

        source_to_url_dict = {}
        for i in range(1, len(lines), 2):
            source_to_url_dict[self._parse_source_name(lines[i])] = \
                self._parse_source_url(lines[i + 1])

        return source_to_url_dict

    def _parse_source_name(self, line):
        # A source name line takes the following form:
        #   1.  NuGet Source [Enabled]

        # Remove the Enabled/Disabled tag.
        line_without_tag = line.strip().rsplit(' [', 1)[0]

        # Remove the leading number.
        return line_without_tag.split(None, 1)[1]

    def _parse_source_url(self, line):
        # A source url line takes the following form:
        #       https://source.com/index.json
        return line.strip()

    def _get_source_name(self, codeartifact_url, source_dict):
        default_name = '{}/{}'.format(self.domain, self.repository)

        # Check if the CodeArtifact URL is already present in the
        # NuGet.Config file. If the URL already exists, use the source name
        # already assigned to the CodeArtifact URL.
        for source_name, source_url in source_dict.items():
            if source_url == codeartifact_url:
                return source_name, True

        # If the CodeArtifact URL is not present in the NuGet.Config file,
        # check if the default source name already exists so we can know
        # whether we need to add a new entry or update the existing entry.
        for source_name in source_dict.keys():
            if source_name == default_name:
                return source_name, True

        # If neither the source url nor the source name already exist in the
        # NuGet.Config file, use the default source name.
        return default_name, False

    def _get_tool_name(self):
        raise NotImplementedError('_get_tool_name()')

    def _get_list_command(self):
        raise NotImplementedError('_get_list_command()')

    def _get_configure_command(self, operation, nuget_index_url, source_name):
        raise NotImplementedError('_get_configure_command()')


class NuGetLogin(NuGetBaseLogin):

    def _get_tool_name(self):
        return 'nuget'

    def _get_list_command(self):
        return ['nuget', 'sources', 'list', '-format', 'detailed']

    def _get_configure_command(self, operation, nuget_index_url, source_name):
        return [
            'nuget', 'sources', operation,
            '-name', source_name,
            '-source', nuget_index_url,
            '-username', 'aws',
            '-password', self.auth_token
        ]


class DotNetLogin(NuGetBaseLogin):

    def _get_tool_name(self):
        return 'dotnet'

    def _get_list_command(self):
        return ['dotnet', 'nuget', 'list', 'source', '--format', 'detailed']

    def _get_configure_command(self, operation, nuget_index_url, source_name):
        command = ['dotnet', 'nuget', operation, 'source']

        if operation == 'add':
            command.append(nuget_index_url)
            command += ['--name', source_name]
        else:
            command.append(source_name)
            command += ['--source', nuget_index_url]

        command += [
            '--username', 'aws',
            '--password', self.auth_token
        ]

        # Encryption is not supported on non-Windows platforms.
        if not is_windows:
            command.append('--store-password-in-clear-text')

        return command


class NpmLogin(BaseLogin):

    # On Windows we need to be explicit about the .cmd file to execute
    # (unless we execute through the shell, i.e. with shell=True).
    NPM_CMD = 'npm.cmd' if platform.system().lower() == 'windows' else 'npm'

    def login(self, dry_run=False):
        scope = self.get_scope(
            self.namespace
        )
        commands = self.get_commands(
            self.repository_endpoint, self.auth_token, scope=scope
        )
        self._run_commands('npm', commands, dry_run)

    @classmethod
    def get_scope(cls, namespace):
        # Regex for valid scope name
        valid_scope_name = re.compile('^(@[a-z0-9-~][a-z0-9-._~]*)')

        if namespace is None:
            return namespace

        # Add @ prefix to scope if it doesn't exist
        if namespace.startswith('@'):
            scope = namespace
        else:
            scope = '@{}'.format(namespace)

        if not valid_scope_name.match(scope):
            raise ValueError(
                'Invalid scope name, scope must contain URL-safe '
                'characters, no leading dots or underscores'
            )

        return scope

    @classmethod
    def get_commands(cls, endpoint, auth_token, **kwargs):
        commands = []
        scope = kwargs.get('scope')

        # prepend scope if it exists
        registry = '{}:registry'.format(scope) if scope else 'registry'

        # set up the codeartifact repository as the npm registry.
        commands.append(
            [cls.NPM_CMD, 'config', 'set', registry, endpoint]
        )

        repo_uri = urlsplit(endpoint)

        # configure npm to always require auth for the repository.
        always_auth_config = '//{}{}:always-auth'.format(
            repo_uri.netloc, repo_uri.path
        )
        commands.append(
            [cls.NPM_CMD, 'config', 'set', always_auth_config, 'true']
        )

        # set auth info for the repository.
        auth_token_config = '//{}{}:_authToken'.format(
            repo_uri.netloc, repo_uri.path
        )
        commands.append(
            [cls.NPM_CMD, 'config', 'set', auth_token_config, auth_token]
        )

        return commands


class PipLogin(BaseLogin):

    PIP_INDEX_URL_FMT = '{scheme}://aws:{auth_token}@{netloc}{path}simple/'

    def login(self, dry_run=False):
        commands = self.get_commands(
            self.repository_endpoint, self.auth_token
        )
        self._run_commands('pip', commands, dry_run)

    @classmethod
    def get_commands(cls, endpoint, auth_token, **kwargs):
        repo_uri = urlsplit(endpoint)
        pip_index_url = cls.PIP_INDEX_URL_FMT.format(
            scheme=repo_uri.scheme,
            auth_token=auth_token,
            netloc=repo_uri.netloc,
            path=repo_uri.path
        )

        return [['pip', 'config', 'set', 'global.index-url', pip_index_url]]


class TwineLogin(BaseLogin):

    DEFAULT_PYPI_RC_FMT = '''\
[distutils]
index-servers=
    pypi
    codeartifact

[codeartifact]
repository: {repository_endpoint}
username: aws
password: {auth_token}'''

    def __init__(
        self,
        auth_token,
        expiration,
        repository_endpoint,
        domain,
        repository,
        subprocess_utils,
        pypi_rc_path=None
    ):
        if pypi_rc_path is None:
            pypi_rc_path = self.get_pypi_rc_path()
        self.pypi_rc_path = pypi_rc_path
        super().__init__(
            auth_token, expiration, repository_endpoint,
            domain, repository, subprocess_utils)

    @classmethod
    def get_commands(cls, endpoint, auth_token, **kwargs):
        # TODO(ujjwalpa@): We don't really have a command to execute for Twine
        # as we directly write to the pypirc file (or to stdout for dryrun)
        # with python itself instead. Nevertheless, we're using this method for
        # testing so we'll keep the interface for now but return a string with
        # the expected pypirc content instead of a list of commands to
        # execute. This definitely reeks of code smell and there is probably
        # room for rethinking and refactoring the interfaces of these adapter
        # helper classes in the future.

        assert 'pypi_rc_path' in kwargs, 'pypi_rc_path must be provided.'
        pypi_rc_path = kwargs['pypi_rc_path']

        default_pypi_rc = cls.DEFAULT_PYPI_RC_FMT.format(
            repository_endpoint=endpoint,
            auth_token=auth_token
        )

        pypi_rc = RawConfigParser()
        if os.path.exists(pypi_rc_path):
            try:
                pypi_rc.read(pypi_rc_path)
                index_servers = pypi_rc.get('distutils', 'index-servers')
                servers = [
                    server.strip()
                    for server in index_servers.split('\n')
                    if server.strip() != ''
                ]

                if 'codeartifact' not in servers:
                    servers.append('codeartifact')
                    pypi_rc.set(
                        'distutils', 'index-servers', '\n' + '\n'.join(servers)
                    )

                if 'codeartifact' not in pypi_rc.sections():
                    pypi_rc.add_section('codeartifact')

                pypi_rc.set('codeartifact', 'repository', endpoint)
                pypi_rc.set('codeartifact', 'username', 'aws')
                pypi_rc.set('codeartifact', 'password', auth_token)
            except Exception as e:  # invalid .pypirc file
                sys.stdout.write(f'{pypi_rc_path} is in an invalid state.')
                sys.stdout.write(os.linesep)
                raise e
        else:
            pypi_rc.read_string(default_pypi_rc)

        pypi_rc_stream = StringIO()
        pypi_rc.write(pypi_rc_stream)
        pypi_rc_str = pypi_rc_stream.getvalue()
        pypi_rc_stream.close()

        return pypi_rc_str

    def login(self, dry_run=False):
        # No command to execute for Twine, we get the expected pypirc content
        # instead.
        pypi_rc_str = self.get_commands(
            self.repository_endpoint,
            self.auth_token,
            pypi_rc_path=self.pypi_rc_path
        )

        if dry_run:
            sys.stdout.write('Dryrun mode is enabled, not writing to pypirc.')
            sys.stdout.write(os.linesep)
            sys.stdout.write(
                f'{self.pypi_rc_path} would have been set to the following:'
            )
            sys.stdout.write(os.linesep)
            sys.stdout.write(os.linesep)
            sys.stdout.write(pypi_rc_str)
            sys.stdout.write(os.linesep)
        else:
            with open(self.pypi_rc_path, 'w+') as fp:
                fp.write(pypi_rc_str)

            self._write_success_message('twine')

    @classmethod
    def get_pypi_rc_path(cls):
        return os.path.join(os.path.expanduser("~"), ".pypirc")


class CodeArtifactLogin(BasicCommand):
    '''Log in to the idiomatic tool for the requested package format.'''

    TOOL_MAP = {
        'nuget': {
            'package_format': 'nuget',
            'login_cls': NuGetLogin,
            'namespace_support': False,
        },
        'dotnet': {
            'package_format': 'nuget',
            'login_cls': DotNetLogin,
            'namespace_support': False,
        },
        'npm': {
            'package_format': 'npm',
            'login_cls': NpmLogin,
            'namespace_support': True,
        },
        'pip': {
            'package_format': 'pypi',
            'login_cls': PipLogin,
            'namespace_support': False,
        },
        'twine': {
            'package_format': 'pypi',
            'login_cls': TwineLogin,
            'namespace_support': False,
        }
    }

    NAME = 'login'

    DESCRIPTION = (
        'Sets up the idiomatic tool for your package format to use your '
        'CodeArtifact repository. Your login information is valid for up '
        'to 12 hours after which you must login again.'
    )

    ARG_TABLE = [
        {
            'name': 'tool',
            'help_text': 'The tool you want to connect with your repository',
            'choices': list(TOOL_MAP.keys()),
            'required': True,
        },
        {
            'name': 'domain',
            'help_text': 'Your CodeArtifact domain name',
            'required': True,
        },
        {
            'name': 'domain-owner',
            'help_text': 'The AWS account ID that owns your CodeArtifact '
                         'domain',
            'required': False,
        },
        {
            'name': 'namespace',
            'help_text': 'Associates a namespace with your repository tool',
            'required': False,
        },
        {
            'name': 'duration-seconds',
            'cli_type_name': 'integer',
            'help_text': 'The time, in seconds, that the login information '
                         'is valid',
            'required': False,
        },
        {
            'name': 'repository',
            'help_text': 'Your CodeArtifact repository name',
            'required': True,
        },
        {
            'name': 'dry-run',
            'action': 'store_true',
            'help_text': 'Only print the commands that would be executed '
                         'to connect your tool with your repository without '
                         'making any changes to your configuration',
            'required': False,
            'default': False
        },
    ]

    def _get_namespace(self, tool, parsed_args):
        namespace_compatible = self.TOOL_MAP[tool]['namespace_support']

        if not namespace_compatible and parsed_args.namespace:
            raise ValueError(
                'Argument --namespace is not supported for {}'.format(tool)
            )
        else:
            return parsed_args.namespace

    def _get_repository_endpoint(
        self, codeartifact_client, parsed_args, package_format
    ):
        kwargs = {
            'domain': parsed_args.domain,
            'repository': parsed_args.repository,
            'format': package_format
        }
        if parsed_args.domain_owner:
            kwargs['domainOwner'] = parsed_args.domain_owner

        get_repository_endpoint_response = \
            codeartifact_client.get_repository_endpoint(**kwargs)

        return get_repository_endpoint_response['repositoryEndpoint']

    def _get_authorization_token(self, codeartifact_client, parsed_args):
        kwargs = {
            'domain': parsed_args.domain
        }
        if parsed_args.domain_owner:
            kwargs['domainOwner'] = parsed_args.domain_owner

        if parsed_args.duration_seconds:
            kwargs['durationSeconds'] = parsed_args.duration_seconds

        get_authorization_token_response = \
            codeartifact_client.get_authorization_token(**kwargs)

        return get_authorization_token_response

    def _run_main(self, parsed_args, parsed_globals):
        tool = parsed_args.tool.lower()

        package_format = self.TOOL_MAP[tool]['package_format']

        codeartifact_client = cli_utils.create_client_from_parsed_globals(
            self._session, 'codeartifact', parsed_globals
        )

        auth_token_res = self._get_authorization_token(
            codeartifact_client, parsed_args
        )

        repository_endpoint = self._get_repository_endpoint(
            codeartifact_client, parsed_args, package_format
        )

        domain = parsed_args.domain
        repository = parsed_args.repository
        namespace = self._get_namespace(tool, parsed_args)

        auth_token = auth_token_res['authorizationToken']
        expiration = parse_timestamp(auth_token_res['expiration'])
        login = self.TOOL_MAP[tool]['login_cls'](
            auth_token, expiration, repository_endpoint,
            domain, repository, subprocess, namespace
        )

        login.login(parsed_args.dry_run)

        return 0<|MERGE_RESOLUTION|>--- conflicted
+++ resolved
@@ -14,10 +14,7 @@
 from dateutil.relativedelta import relativedelta
 from botocore.utils import parse_timestamp
 
-<<<<<<< HEAD
-=======
-from awscli.compat import is_windows, urlparse, RawConfigParser, StringIO
->>>>>>> fda837cd
+from awscli.compat import is_windows
 from awscli.customizations import utils as cli_utils
 from awscli.customizations.commands import BasicCommand
 from awscli.utils import original_ld_library_path
@@ -189,18 +186,11 @@
        #   100. Source Name 100
        #       https://source100.com/index.json
 
-<<<<<<< HEAD
         with original_ld_library_path():
             response = self.subprocess_utils.check_output(
-                ['nuget', 'sources', 'list', '-format', 'detailed'],
+                self._get_list_command(),
                 stderr=self.subprocess_utils.PIPE
             )
-=======
-        response = self.subprocess_utils.check_output(
-            self._get_list_command(),
-            stderr=self.subprocess_utils.PIPE
-        )
->>>>>>> fda837cd
 
         lines = response.decode("utf-8").splitlines()
         lines = [line for line in lines if line.strip() != '']
