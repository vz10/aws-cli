# Copyright (c) 2012-2013 Mitch Garnaat http://garnaat.org/
# Copyright 2012-2013 Amazon.com, Inc. or its affiliates. All Rights Reserved.
#
# Permission is hereby granted, free of charge, to any person obtaining a
# copy of this software and associated documentation files (the
# "Software"), to deal in the Software without restriction, including
# without limitation the rights to use, copy, modify, merge, publish, dis-
# tribute, sublicense, and/or sell copies of the Software, and to permit
# persons to whom the Software is furnished to do so, subject to the fol-
# lowing conditions:
#
# The above copyright notice and this permission notice shall be included
# in all copies or substantial portions of the Software.
#
# THE SOFTWARE IS PROVIDED "AS IS", WITHOUT WARRANTY OF ANY KIND, EXPRESS
# OR IMPLIED, INCLUDING BUT NOT LIMITED TO THE WARRANTIES OF MERCHANTABIL-
# ITY, FITNESS FOR A PARTICULAR PURPOSE AND NONINFRINGEMENT. IN NO EVENT
# SHALL THE AUTHOR BE LIABLE FOR ANY CLAIM, DAMAGES OR OTHER LIABILITY,
# WHETHER IN AN ACTION OF CONTRACT, TORT OR OTHERWISE, ARISING FROM,
# OUT OF OR IN CONNECTION WITH THE SOFTWARE OR THE USE OR OTHER DEALINGS
# IN THE SOFTWARE.
#
import logging

from .endpoint import get_endpoint
from .operation import Operation
from .exceptions import ServiceNotInRegionError, NoRegionError


logger = logging.getLogger(__name__)


class Service(object):
    """
    A service, such as Elastic Compute Cloud (EC2).

    :ivar api_version: A string containing the API version this service
        is using.
    :ivar name: The full name of the service.
    :ivar service_name: The canonical name of the service.
    :ivar regions: A dict where each key is a region name and the
        optional value is an endpoint for that region.
    :ivar protocols: A list of protocols supported by the service.
    """

    def __init__(self, session, provider, service_name,
                 path='/', port=None):
        self.global_endpoint = None
        self.timestamp_format = 'iso8601'
        sdata = session.get_service_data(service_name)
        self.__dict__.update(sdata)
        self._operations_data = self.__dict__.pop('operations')
        self._operations = None
        self.session = session
        self.provider = provider
        self.path = path
        self.port = port
        self.cli_name = service_name

    def _create_operation_objects(self):
        logger.debug("Creating operation objects for: %s", self)
        operations = []
        for operation_name in self._operations_data:
            data = self._operations_data[operation_name]
            data['name'] = operation_name
            op = Operation(self, data)
            operations.append(op)
        return operations

    def __repr__(self):
        return 'Service(%s)' % self.endpoint_prefix

    @property
    def operations(self):
        if self._operations is None:
            self._operations = self._create_operation_objects()
        return self._operations

    @property
    def region_names(self):
        return self.metadata['regions'].keys()

    def _build_endpoint_url(self, host, is_secure):
        if is_secure:
            scheme = 'https'
        else:
            scheme = 'http'
        if scheme not in self.metadata['protocols']:
            raise ValueError('Unsupported protocol: %s' % scheme)
        endpoint_url = '%s://%s%s' % (scheme, host, self.path)
        if self.port:
            endpoint_url += ':%d' % self.port
        return endpoint_url

    def get_endpoint(self, region_name=None, is_secure=True,
                     endpoint_url=None):
        """
        Return the Endpoint object for this service in a particular
        region.

        :type region_name: str
        :param region_name: The name of the region.

        :type is_secure: bool
        :param is_secure: True if you want the secure (HTTPS) endpoint.

        :type endpoint_url: str
        :param endpoint_url: You can explicitly override the default
            computed endpoint name with this parameter.
        """
        if not region_name:
            region_name = self.session.get_variable('region')
            if region_name is None and not self.global_endpoint:
                envvar_name = self.session.env_vars['region'][1]
                raise NoRegionError(env_var=envvar_name)
        if region_name not in self.metadata['regions']:
            if self.global_endpoint:
                endpoint_url = self._build_endpoint_url(self.global_endpoint,
                                                        is_secure)
                region_name = 'us-east-1'
            else:
                raise ServiceNotInRegionError(service_name=self.endpoint_prefix,
                                              region_name=region_name)
        endpoint_url = endpoint_url or self.metadata['regions'][region_name]
        if endpoint_url is None:
            host = '%s.%s.amazonaws.com' % (self.endpoint_prefix, region_name)
            endpoint_url = self._build_endpoint_url(host, is_secure)
        return get_endpoint(self, region_name, endpoint_url)

    def get_operation(self, operation_name):
        """
        Find an Operation object for a given operation_name.  The name
        provided can be the original camel case name, the Python name or
        the CLI name.

        :type operation_name: str
        :param operation_name: The name of the operation.
        """
        for operation in self.operations:
            op_names = (operation.name, operation.py_name, operation.cli_name)
            if operation_name in op_names:
                return operation
        return None


def get_service(session, service_name, provider):
    """
    Return a Service object for a given provider name and service name.

    :type service_name: str
    :param service_name: The name of the service.

    :type provider: Provider
    :param provider: The Provider object associated with the session.
    """
<<<<<<< HEAD
    return Service(session, provider, service_name)
=======
    logger.debug("Creating service object for: %s", service_name)
    return Service(session, provider_name, service_name)
>>>>>>> 3f5e8d0c
<|MERGE_RESOLUTION|>--- conflicted
+++ resolved
@@ -153,9 +153,5 @@
     :type provider: Provider
     :param provider: The Provider object associated with the session.
     """
-<<<<<<< HEAD
-    return Service(session, provider, service_name)
-=======
     logger.debug("Creating service object for: %s", service_name)
-    return Service(session, provider_name, service_name)
->>>>>>> 3f5e8d0c
+    return Service(session, provider, service_name)